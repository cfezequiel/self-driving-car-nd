# Udacity Self-Driving Car Nanodegree

This repository contains solutions to projects in the [Udacity Self-Driving Car Nanodegree course](https://www.udacity.com/course/self-driving-car-engineer-nanodegree--nd013).

## Projects

### [P1 : Finding lane lines using computer vision](./P1_lane_finding)

Image processing pipeline for identifying road lane lines from an image depicting the driver's side view of the road from inside a car. The pipeline used Hough transform to identify lines after using the Canny algorithm for edge detection. The detected Hough lines were filtered based on their slopes. The images were first color thresholded against white/yellow color and grayscaled. An ROI filter was used to mask out pixels not within the region where lane lines are expected. 

<p align="center">
  <img src="./P1_lane_finding/output_images/solidWhiteRight.gif"><br>
  <em>Output of lane finding pipeline on sample video clip.</em>
</p>

### [P2:  Advanced lane finding](./P2_adv_lane_finding)

More advanced image processing pipeline that detects lane lines and computes radius of curvature of the lane and vehicle's offset from center of the lane. The each camera image was first undistored based on computed camera parameters from test checkboard images. Color and gradient thresholding was then applied to the undistorted image, followed by an ROI boundary mask to filter out pixels outside the lane line region. Perspective transform was applied to the resulting binary image to render a "bird's eye view" of the image. Another ROI filter was applied to the persective transformed image.

Lane pixel extraction involved first finding reference bottom x coordinates for the left and right lanes based on a histogram of the perspective transformed binary image. Positions that had the most number of white pixels on the left and right halves of the image were chosen as starting locations for the left and right lanes respectively. A sliding window approach was used to search for pixels on an upward direction. Once candidate lane pixels were identified, 2nd order polynomial curves could be calculated to draw the lane detected lane lines. For succeeding frames in a video, these polynomial curves were used as reference cetner points to search for subsequent lane pixels rather than the sliding window approach, which improved performance.

Once the lane boundary curves have been identified, they were used to compute the radius of curvature and vehicle offset from lane center. An image with a lane boundary is drawn and overlayed on the original undistored image.

<p align="center">
	<img src="./P2_adv_lane_finding/output_project_video.gif"><br>
	<em>Output of advanced lane finding pipeline on sample video clip.</em>
</p>

### [P3: Traffic sign classifier using CNNs](./P3_traffic_sign_classifier)

CNN classifier based on the [LeNet architecture](http://yann.lecun.com/exdb/publis/pdf/lecun-01a.pdf) for identifying German traffic signs. The model was trained on  32x32 color images of the [German Traffic Sign Dataset](http://benchmark.ini.rub.de/?section=gtsrb&subsection=dataset) with train, validation and test splits of 34799, 4410 and 12630 samples respectively. Model achieved an overal test set accuracy of 94.7% on 43 different traffic sign categories.

<p align="center">
	<img src="./P3_traffic_sign_classifier/writeup_images/sample38_c1.png"><br>
	<em>Feature map outputted by first convolution layer for a "keep right" traffic sign image.</em>
</p>

### [P4: Behavioral cloning for autonomous driving](./P4_behavioral_cloning)

Behavioral cloning (regression) model based on the [NVIDIA paper (Bojarski et al. 2016)](https://arxiv.org/abs/1604.07316). Model was trained on recordings of manually-driven car around simulated tracks using the [Udacity driving simulator](https://github.com/udacity/self-driving-car-sim). Data preprocessing and augmentation, such as brightness changes, random shadow overlay and horizontal flip, was performed to expand the quantity and variety of images for training. 

<p align="center">
<<<<<<< HEAD
	<img src="./P4_behavioral_cloning/writeup_images/final_model_track1_screencast.gif">
	<center><em>
		Screencast of autonomous driving on track 1 simulation. <a href="https://www.youtube.com/watch?v=N1Pnjn8Hze4">(YouTube video)</a>
	</em></center>
=======
	<img src="./P4_behavioral_cloning/writeup_images/final_model_track1_screencast.gif"><br>
	<em>Screencast of autonomous driving on track 1 simulation.</em>
>>>>>>> 890d251b
</p>

### [P5: Sensor fusion with extended kalman filter](./P5_extended_kalman_filter)

Extended kalman filter for tracking the position of a moving vehicle in simulation using LIDAR and radar data. 
Implemented in C++.

<p align="center">
	<img src="./P5_extended_kalman_filter/ekf_dataset1.gif"><br>
	<em>Screencast EKF simulation on dataset1.</em>
</p>




## License
[Apache 2.0](./LICENSE)


<|MERGE_RESOLUTION|>--- conflicted
+++ resolved
@@ -40,15 +40,10 @@
 Behavioral cloning (regression) model based on the [NVIDIA paper (Bojarski et al. 2016)](https://arxiv.org/abs/1604.07316). Model was trained on recordings of manually-driven car around simulated tracks using the [Udacity driving simulator](https://github.com/udacity/self-driving-car-sim). Data preprocessing and augmentation, such as brightness changes, random shadow overlay and horizontal flip, was performed to expand the quantity and variety of images for training. 
 
 <p align="center">
-<<<<<<< HEAD
 	<img src="./P4_behavioral_cloning/writeup_images/final_model_track1_screencast.gif">
-	<center><em>
-		Screencast of autonomous driving on track 1 simulation. <a href="https://www.youtube.com/watch?v=N1Pnjn8Hze4">(YouTube video)</a>
-	</em></center>
-=======
-	<img src="./P4_behavioral_cloning/writeup_images/final_model_track1_screencast.gif"><br>
-	<em>Screencast of autonomous driving on track 1 simulation.</em>
->>>>>>> 890d251b
+	<center>
+    <em>Screencast of autonomous driving on track 1 simulation. <a href="https://www.youtube.com/watch?v=N1Pnjn8Hze4">(YouTube video)</a></em>
+  </center>
 </p>
 
 ### [P5: Sensor fusion with extended kalman filter](./P5_extended_kalman_filter)
